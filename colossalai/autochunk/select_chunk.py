from .estimate_memory import EstimateMemory
from .reorder_graph import ReorderGraph
from .trace_indice import TraceIndice
from .utils import NodeMgr, is_non_compute_node


class SelectChunk(object):

    def __init__(
        self,
        trace_indice: TraceIndice,
        estimate_memory: EstimateMemory,
        reorder_graph: ReorderGraph,
        node_mgr: NodeMgr,
        max_memory=None,
    ):
        self.trace_indice = trace_indice
        self.estimate_memory = estimate_memory
        self.reorder_graph = reorder_graph
        self.node_mgr = node_mgr
        if max_memory is not None:
            self.stratge = "fit_memory"
            self.max_memory = max_memory    # MB
        else:
            self.stratge = "min_memory"

    def _select_best_chunk_region(self, possible_chunk_regions, chunk_infos, peak_node, max_chunk_region, mem_peak):
        if self.stratge == "min_memory":
            best_region = self._select_min_memory_chunk_region(
                possible_chunk_regions,
                chunk_infos,
                peak_node,
                max_chunk_region,
                mem_peak,
            )
        elif self.stratge == "fit_memory":
            best_region = self._select_fit_memory_chunk_region(
                possible_chunk_regions,
                chunk_infos,
                peak_node,
                max_chunk_region,
                mem_peak,
            )
        else:
            raise RuntimeError()
        return best_region

    def _select_fit_memory_chunk_region(self, possible_chunk_regions, chunk_infos, peak_node, max_chunk_region,
                                        mem_peak):
        # stop chunk if max memory satisfy memory limit
        if max(mem_peak) < self.max_memory:
            return None

        # remove illegal regions
        illegal_regions = []
        for i in possible_chunk_regions:
            if not self._is_legal_region(i, chunk_infos):
                illegal_regions.append(i)
        for i in illegal_regions:
            if i in possible_chunk_regions:
                possible_chunk_regions.remove(i)

        if len(possible_chunk_regions) == 0:
            return None

        max_possible_chunk_region = (min([i["region"][0] for i in possible_chunk_regions]),
                                     max([i["region"][1] for i in possible_chunk_regions]))

        # get mem for chunk region
        regions_dict = []
        for region in possible_chunk_regions:
            cur_region = region.copy()
<<<<<<< HEAD
            cur_node_list, cur_region = self.reorder_graph.tmp_reorder(self.node_mgr.get_node_list(), cur_region)
=======
            cur_node_list, cur_region = self.reorder_graph.tmp_reorder(self.trace_indice.node_list, cur_region)
>>>>>>> 63199c66
            cur_chunk_infos = chunk_infos + [cur_region]
            cur_mem_peak = self.estimate_memory.estimate_chunk_inference_mem(cur_node_list, cur_chunk_infos)[0]
            cur_chunk_region_peak = cur_mem_peak[max_possible_chunk_region[0]:max_possible_chunk_region[1] + 1]
            cur_chunk_region_max_peak = max(cur_chunk_region_peak)
            if cur_chunk_region_max_peak < self.max_memory:
                regions_dict.append({
                    "chunk_info": region,
                    "chunk_max_mem": cur_chunk_region_max_peak,
                    "chunk_len": self._get_compute_node_num(region["region"][0], region["region"][1]),
                    "reorder_chunk_info": cur_region,
                    "reorder_node_list": cur_node_list,
                })
        # no region found
        if len(regions_dict) == 0:
            raise RuntimeError("Search failed. Try a larger memory threshold.")

        # select the min chunk len
        chunk_len = [i["chunk_len"] for i in regions_dict]
        best_region_idx = chunk_len.index(min(chunk_len))
        best_region = regions_dict[best_region_idx]

        # get max chunk size
        best_region = self._get_fit_chunk_size(best_region, chunk_infos)
        return best_region

    def _get_fit_chunk_size(self, chunk_region_dict, chunk_infos):
        chunk_size = 1
        reorder_chunk_info = chunk_region_dict["reorder_chunk_info"]
        reorder_chunk_info["chunk_size"] = chunk_size
        cur_chunk_max_mem = 0
        # search a region
        while cur_chunk_max_mem < self.max_memory:
            chunk_size *= 2
            reorder_chunk_info["chunk_size"] = chunk_size
            cur_chunk_infos = chunk_infos + [reorder_chunk_info]
            cur_mem_peak = self.estimate_memory.estimate_chunk_inference_mem(chunk_region_dict["reorder_node_list"],
                                                                             cur_chunk_infos)[0]
            cur_chunk_max_mem = max(cur_mem_peak[reorder_chunk_info["region"][0]:reorder_chunk_info["region"][1] + 1])
        # search exact size
        chunk_info = chunk_region_dict["chunk_info"]
        chunk_info["chunk_size"] = self._chunk_size_binary_search(chunk_size // 2, chunk_size, chunk_region_dict,
                                                                  chunk_infos)
        return chunk_info

    def _chunk_size_binary_search(self, left, right, chunk_region_dict, chunk_infos):
        if left >= 16:
            gap = 4
        else:
            gap = 1
        chunk_info = chunk_region_dict["reorder_chunk_info"]
        while right >= left + gap:
            mid = int((left + right) / 2 + 0.5)
            chunk_info["chunk_size"] = mid
            cur_chunk_infos = chunk_infos + [chunk_info]
            cur_mem_peak = self.estimate_memory.estimate_chunk_inference_mem(chunk_region_dict["reorder_node_list"],
                                                                             cur_chunk_infos)[0]
            cur_chunk_max_mem = max(cur_mem_peak[chunk_info["region"][0]:chunk_info["region"][1] + 1])
            if cur_chunk_max_mem >= self.max_memory:
                right = mid - gap
            else:
                left = mid + gap
        return left

    def _get_compute_node_num(self, start, end):
        count = 0
<<<<<<< HEAD
        for i in self.node_mgr.get_node_slice_by_idx(start, end + 1):
=======
        for i in self.trace_indice.node_list[start:end + 1]:
>>>>>>> 63199c66
            if not is_non_compute_node(i):
                count += 1
        return count

    def _select_min_memory_chunk_region(self, possible_chunk_regions, chunk_infos, peak_node, max_chunk_region,
                                        mem_peak):
        # remove illegal regions
        illegal_regions = []
        for i in possible_chunk_regions:
            if not self._is_legal_region(i, chunk_infos):
                illegal_regions.append(i)
        for i in illegal_regions:
            if i in possible_chunk_regions:
                possible_chunk_regions.remove(i)

        if len(possible_chunk_regions) == 0:
            return None

        # get max possible chunk region
        max_possible_chunk_region = (min([i["region"][0] for i in possible_chunk_regions]),
                                     max([i["region"][1] for i in possible_chunk_regions]))

        # get mem for chunk region
        regions_dict_list = []
        for region in possible_chunk_regions:
            cur_region = region.copy()
<<<<<<< HEAD
            cur_node_list, cur_region = self.reorder_graph.tmp_reorder(self.node_mgr.get_node_list(), cur_region)
=======
            cur_node_list, cur_region = self.reorder_graph.tmp_reorder(self.trace_indice.node_list, cur_region)
>>>>>>> 63199c66
            cur_chunk_infos = chunk_infos + [cur_region]
            cur_mem_peak = self.estimate_memory.estimate_chunk_inference_mem(cur_node_list, cur_chunk_infos)[0]
            cur_chunk_region_peak = cur_mem_peak[max_possible_chunk_region[0]:max_possible_chunk_region[1] + 1]
            cur_chunk_region_max_peak = max(cur_chunk_region_peak)
<<<<<<< HEAD
            regions_dict.append({
=======
            regions_dict_list.append({
>>>>>>> 63199c66
                "chunk_info": region,
                "chunk_max_mem": cur_chunk_region_max_peak,
                "chunk_len": self._get_compute_node_num(region["region"][0], region["region"][1]),
                "reorder_chunk_info": cur_region,
                "reorder_node_list": cur_node_list,
            })

        # select the min mem
        chunk_max_mem = [i["chunk_max_mem"] for i in regions_dict_list]
        best_region_idx = chunk_max_mem.index(min(chunk_max_mem))
        best_region = regions_dict_list[best_region_idx]["chunk_info"]
        if best_region is not None:
            best_region["chunk_size"] = 1
        return best_region

    def _is_legal_region(self, cur_chunk_info, chunk_infos):
        (chunk_region_start, chunk_region_end) = cur_chunk_info["region"]
        if cur_chunk_info in chunk_infos:
            return False
        if chunk_region_end < chunk_region_start:
            return False
        for i in chunk_infos:
            region = i["region"]
            if not ((chunk_region_start > region[1] and chunk_region_end > region[1]) or
                    (chunk_region_start < region[0] and chunk_region_end < region[0])):
                return False
        return True<|MERGE_RESOLUTION|>--- conflicted
+++ resolved
@@ -70,11 +70,7 @@
         regions_dict = []
         for region in possible_chunk_regions:
             cur_region = region.copy()
-<<<<<<< HEAD
             cur_node_list, cur_region = self.reorder_graph.tmp_reorder(self.node_mgr.get_node_list(), cur_region)
-=======
-            cur_node_list, cur_region = self.reorder_graph.tmp_reorder(self.trace_indice.node_list, cur_region)
->>>>>>> 63199c66
             cur_chunk_infos = chunk_infos + [cur_region]
             cur_mem_peak = self.estimate_memory.estimate_chunk_inference_mem(cur_node_list, cur_chunk_infos)[0]
             cur_chunk_region_peak = cur_mem_peak[max_possible_chunk_region[0]:max_possible_chunk_region[1] + 1]
@@ -140,11 +136,7 @@
 
     def _get_compute_node_num(self, start, end):
         count = 0
-<<<<<<< HEAD
         for i in self.node_mgr.get_node_slice_by_idx(start, end + 1):
-=======
-        for i in self.trace_indice.node_list[start:end + 1]:
->>>>>>> 63199c66
             if not is_non_compute_node(i):
                 count += 1
         return count
@@ -171,20 +163,12 @@
         regions_dict_list = []
         for region in possible_chunk_regions:
             cur_region = region.copy()
-<<<<<<< HEAD
             cur_node_list, cur_region = self.reorder_graph.tmp_reorder(self.node_mgr.get_node_list(), cur_region)
-=======
-            cur_node_list, cur_region = self.reorder_graph.tmp_reorder(self.trace_indice.node_list, cur_region)
->>>>>>> 63199c66
             cur_chunk_infos = chunk_infos + [cur_region]
             cur_mem_peak = self.estimate_memory.estimate_chunk_inference_mem(cur_node_list, cur_chunk_infos)[0]
             cur_chunk_region_peak = cur_mem_peak[max_possible_chunk_region[0]:max_possible_chunk_region[1] + 1]
             cur_chunk_region_max_peak = max(cur_chunk_region_peak)
-<<<<<<< HEAD
             regions_dict.append({
-=======
-            regions_dict_list.append({
->>>>>>> 63199c66
                 "chunk_info": region,
                 "chunk_max_mem": cur_chunk_region_max_peak,
                 "chunk_len": self._get_compute_node_num(region["region"][0], region["region"][1]),
